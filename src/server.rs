use std::net::ToSocketAddrs;
use std::path::Path;
use std::sync::{Arc, RwLock};
use std::collections::HashMap;
use hyper::HttpResult;
use hyper::server::{Request, Response, Handler, Listening};
use hyper::server::Server as HyperServer;

use middleware::MiddlewareStack;
use request;
use response;

pub struct Server {
    middleware_stack: MiddlewareStack,
    templates: response::TemplateCache
}

// FIXME: Any better coherence solutions?
struct ArcServer(Arc<Server>);

impl Handler for ArcServer {
    fn handle<'a, 'k>(&'a self, req: Request<'a, 'k>, res: Response<'a>) {
        let nickel_req = request::Request::from_internal(req);
        let nickel_res = response::Response::from_internal(res, &self.0.templates);

        self.0.middleware_stack.invoke(nickel_req, nickel_res);
    }
}

impl Server {
    pub fn new(middleware_stack: MiddlewareStack) -> Server {
        Server {
            middleware_stack: middleware_stack,
            templates: RwLock::new(HashMap::new())
        }
    }

    pub fn serve<T: ToSocketAddrs>(self, addr: T) -> HttpResult<Listening> {
        let arc = ArcServer(Arc::new(self));
        let server = HyperServer::http(arc);
        server.listen(addr)
    }
<<<<<<< HEAD
    
    pub fn serve_https<T: ToSocketAddrs>(self, addr: T, cert: &Path, key: &Path) {
        let arc = ArcServer(Arc::new(self));
        let server = HyperServer::https(arc, cert, key);
        let _ = server.listen(addr);
    }
}
=======
}
>>>>>>> 0a274d04
<|MERGE_RESOLUTION|>--- conflicted
+++ resolved
@@ -40,14 +40,10 @@
         let server = HyperServer::http(arc);
         server.listen(addr)
     }
-<<<<<<< HEAD
     
     pub fn serve_https<T: ToSocketAddrs>(self, addr: T, cert: &Path, key: &Path) {
         let arc = ArcServer(Arc::new(self));
         let server = HyperServer::https(arc, cert, key);
         let _ = server.listen(addr);
     }
-}
-=======
-}
->>>>>>> 0a274d04
+}